# Copyright (c) 2025 Biasware LLC
# Proprietary and Confidential. All Rights Reserved.
# This file is the sole property of Biasware LLC.
# Unauthorized use, distribution, or reverse engineering is prohibited.

from unittest.mock import MagicMock, patch

import pytest

from core.pipeline_models import IndexingConfig
from indexing import index_manager


def make_indexing_config(
    ai_provider="openai",
    model="gpt-3.5-turbo",
    instructions="Summarize the transcript.",
    system="You are a helpful assistant.",
):
    return IndexingConfig(
        {
            "ai_provider": ai_provider,
            "model": model,
            "prompt_model": {"instructions": instructions, "system": system},
        }
    )

<<<<<<< HEAD
=======

@patch("indexing.index_manager.psycopg.connect")
def test_connect_db_success(mock_connect):
    mock_conn = MagicMock()
    mock_connect.return_value = mock_conn
    from indexing import index_manager

    conn = index_manager.connect_db()
    assert conn == mock_conn
    mock_connect.assert_called_once()


@patch("indexing.index_manager.psycopg.connect")
def test_connect_db_failure(mock_connect):
    mock_connect.side_effect = Exception("Connection error")
    from indexing import index_manager

    conn = index_manager.connect_db()
    assert conn is None
    mock_connect.assert_called_once()

>>>>>>> 3b903ab4

@patch("indexing.index_manager.openai_client")
@patch("indexing.index_manager.load_srt_text")
def test_summarize_srt_file_success(mock_load_srt, mock_openai):
    config = make_indexing_config()
    mock_load_srt.return_value = "This is a transcript."
    mock_response = MagicMock()
    mock_response.choices = [MagicMock()]
    mock_response.choices[0].message.content = "Summary of transcript."
    mock_openai.chat.completions.create.return_value = mock_response
    result = index_manager.summarize_srt_file(config, "dummy.srt")
    assert result == "Summary of transcript."
    mock_load_srt.assert_called_once_with("dummy.srt")
    mock_openai.chat.completions.create.assert_called_once()


@patch("indexing.index_manager.openai_client")
@patch("indexing.index_manager.load_srt_text")
def test_summarize_srt_file_empty_response(mock_load_srt, mock_openai):
    config = make_indexing_config()
    mock_load_srt.return_value = "Transcript."
    mock_response = MagicMock()
    mock_response.choices = []
    mock_openai.chat.completions.create.return_value = mock_response
    with pytest.raises(ValueError, match="No response from OpenAI API"):
        index_manager.summarize_srt_file(config, "dummy.srt")


@patch("indexing.index_manager.openai_client")
@patch("indexing.index_manager.load_srt_text")
def test_summarize_srt_file_empty_summary(mock_load_srt, mock_openai):
    config = make_indexing_config()
    mock_load_srt.return_value = "Transcript."
    mock_response = MagicMock()
    mock_response.choices = [MagicMock()]
    mock_response.choices[0].message.content = "  "
    mock_openai.chat.completions.create.return_value = mock_response
    with pytest.raises(ValueError, match="Empty summary returned from OpenAI API"):
        index_manager.summarize_srt_file(config, "dummy.srt")


def test_summarize_srt_file_unsupported_provider():
    config = make_indexing_config(ai_provider="otherai")
    with pytest.raises(
        ValueError,
        match="Unsupported AI provider: otherai. Only 'openai' is supported.",
    ):
        index_manager.summarize_srt_file(config, "dummy.srt")
<<<<<<< HEAD

=======
>>>>>>> 3b903ab4



@patch("indexing.index_manager.vector_model")
@patch("indexing.index_manager.psycopg.connect")
def test_vectorize_and_store_summary_success(mock_connect, mock_vector_model):
    summary = "A summary of the video."
    video_path = "/videos/video1.mp4"
    mock_embedding = MagicMock()
    mock_embedding.tolist.return_value = [0.1, 0.2, 0.3]
    mock_vector_model.encode.return_value = mock_embedding
    mock_conn = MagicMock()
    mock_cursor = MagicMock()
    mock_connect.return_value = mock_conn
    mock_conn.cursor.return_value = mock_cursor

    index_manager.vectorize_and_store_summary(summary, video_path)

    mock_vector_model.encode.assert_called_once_with(summary)
    mock_connect.assert_called_once()
    mock_conn.cursor.assert_called_once()
    mock_cursor.execute.assert_called_once()
<<<<<<< HEAD
    # Check that the SQL command matches the expected INSERT statement, ignoring whitespace
    actual_sql = mock_cursor.execute.call_args[0][0]
    expected_sql = """
		INSERT INTO videos (summary, path, embedding)
		VALUES (%s, %s, %s)
		"""

    def normalize_sql(sql):
        return " ".join(sql.split())

    # Need to normalize due to whitespace differences
    assert normalize_sql(actual_sql) == normalize_sql(expected_sql)
    assert mock_cursor.execute.call_args[0][1] == (summary, video_path, [0.1, 0.2, 0.3])
=======
    actual_sql = mock_cursor.execute.call_args[0][0]
    expected_sql = """
        INSERT INTO videos (summary, path, embedding)
        VALUES (%s, %s, %s)
        ON CONFLICT (path) DO UPDATE
            SET summary = EXCLUDED.summary,
                embedding = EXCLUDED.embedding
        """

    def normalize_sql(sql: str) -> str:
        return " ".join(sql.split())

    assert normalize_sql(actual_sql) == normalize_sql(expected_sql)
    assert mock_cursor.execute.call_args[0][1] == (
        summary,
        video_path,
        [0.1, 0.2, 0.3],
    )
>>>>>>> 3b903ab4
    mock_conn.commit.assert_called_once()
    mock_cursor.close.assert_called_once()
    mock_conn.close.assert_called_once()


@patch("indexing.index_manager.vector_model")
@patch("indexing.index_manager.psycopg.connect")
def test_vectorize_and_store_summary_db_error(mock_connect, mock_vector_model):
    summary = "A summary of the video."
    video_path = "/videos/video1.mp4"
    mock_embedding = MagicMock()
    mock_embedding.tolist.return_value = [0.1, 0.2, 0.3]
    mock_vector_model.encode.return_value = mock_embedding
    mock_connect.side_effect = Exception("DB connection failed")

<<<<<<< HEAD
    with pytest.raises(Exception, match="DB connection failed"):
        index_manager.vectorize_and_store_summary(summary, video_path)
=======
    index_manager.vectorize_and_store_summary(summary, video_path)
    mock_vector_model.encode.assert_called_once_with(summary)
    mock_connect.assert_called_once()
>>>>>>> 3b903ab4


@patch("indexing.index_manager.psycopg.connect")
@patch("indexing.index_manager.vector_model")
def test_query_videos_returns_paths(mock_vector_model, mock_connect):
<<<<<<< HEAD
    # Mock the vectorizer
    mock_embedding = MagicMock()
    mock_embedding.tolist.return_value = [0.1, 0.2, 0.3]
    mock_vector_model.encode.return_value = mock_embedding
    # Mock DB connection and cursor
=======
    mock_embedding = MagicMock()
    mock_embedding.tolist.return_value = [0.1, 0.2, 0.3]
    mock_vector_model.encode.return_value = mock_embedding
>>>>>>> 3b903ab4
    mock_conn = MagicMock()
    mock_cursor = MagicMock()
    mock_connect.return_value = mock_conn
    mock_conn.cursor.return_value = mock_cursor
<<<<<<< HEAD
    # Simulate DB returning 2 rows
=======
>>>>>>> 3b903ab4
    mock_cursor.fetchall.return_value = [
        (1, "summary1", "/path/to/video1.mp4"),
        (2, "summary2", "/path/to/video2.mp4"),
    ]
<<<<<<< HEAD
    (summaries, paths) = index_manager.query_videos("tackle", result_limit=2)
    assert paths == ["/path/to/video1.mp4", "/path/to/video2.mp4"]
    assert summaries == ["summary1", "summary2"]
=======
    result = index_manager.query_videos("tackle", result_limit=2)
    assert result == ["/path/to/video1.mp4", "/path/to/video2.mp4"]
>>>>>>> 3b903ab4
    mock_vector_model.encode.assert_called_once_with("tackle")
    mock_connect.assert_called_once()
    mock_cursor.execute.assert_called()
    mock_cursor.close.assert_called_once()
    mock_conn.close.assert_called_once()


@patch("indexing.index_manager.psycopg.connect")
@patch("indexing.index_manager.vector_model")
def test_query_videos_empty_result(mock_vector_model, mock_connect):
    mock_embedding = MagicMock()
    mock_embedding.tolist.return_value = [0.1, 0.2, 0.3]
    mock_vector_model.encode.return_value = mock_embedding
    mock_conn = MagicMock()
    mock_cursor = MagicMock()
    mock_connect.return_value = mock_conn
    mock_conn.cursor.return_value = mock_cursor
    mock_cursor.fetchall.return_value = []
    result = index_manager.query_videos("try", result_limit=3)
<<<<<<< HEAD
    assert result == ([], [])
=======
    assert result == []


@patch("indexing.index_manager.psycopg.connect")
@patch("indexing.index_manager.vector_model")
def test_query_videos_result_limit(mock_vector_model, mock_connect):
    mock_embedding = MagicMock()
    mock_embedding.tolist.return_value = [0.1, 0.2, 0.3]
    mock_vector_model.encode.return_value = mock_embedding
    mock_conn = MagicMock()
    mock_cursor = MagicMock()
    mock_connect.return_value = mock_conn
    mock_conn.cursor.return_value = mock_cursor
    mock_cursor.fetchall.return_value = [
        (1, "summary1", "/video1.mp4"),
        (2, "summary2", "/video2.mp4"),
        (3, "summary3", "/video3.mp4"),
    ]
    result = index_manager.query_videos("pass", result_limit=2)
    assert result == ["/video1.mp4", "/video2.mp4", "/video3.mp4"]
>>>>>>> 3b903ab4


@patch("indexing.index_manager.psycopg.connect")
def test_video_file_indexed_success(mock_connect):
    mock_conn = MagicMock()
    mock_cursor = MagicMock()
    mock_connect.return_value = mock_conn
    mock_conn.cursor.return_value = mock_cursor
    mock_cursor.fetchone.return_value = (True,)
<<<<<<< HEAD

=======
>>>>>>> 3b903ab4
    assert index_manager.video_file_indexed("/path/to/video.mp4") is True


@patch("indexing.index_manager.psycopg.connect")
def test_video_file_indexed_no_match(mock_connect):
    mock_conn = MagicMock()
    mock_cursor = MagicMock()
    mock_connect.return_value = mock_conn
    mock_conn.cursor.return_value = mock_cursor
    mock_cursor.fetchone.return_value = (False,)
<<<<<<< HEAD

=======
>>>>>>> 3b903ab4
    assert index_manager.video_file_indexed("/path/to/video.mp4") is False


@patch("indexing.index_manager.psycopg.connect")
def test_video_file_indexed_no_match_empty(mock_connect):
    mock_conn = MagicMock()
    mock_cursor = MagicMock()
    mock_connect.return_value = mock_conn
    mock_conn.cursor.return_value = mock_cursor
    mock_cursor.fetchone.return_value = None
<<<<<<< HEAD

=======
>>>>>>> 3b903ab4
    assert index_manager.video_file_indexed("/path/to/video.mp4") is False<|MERGE_RESOLUTION|>--- conflicted
+++ resolved
@@ -25,8 +25,6 @@
         }
     )
 
-<<<<<<< HEAD
-=======
 
 @patch("indexing.index_manager.psycopg.connect")
 def test_connect_db_success(mock_connect):
@@ -48,7 +46,6 @@
     assert conn is None
     mock_connect.assert_called_once()
 
->>>>>>> 3b903ab4
 
 @patch("indexing.index_manager.openai_client")
 @patch("indexing.index_manager.load_srt_text")
@@ -97,11 +94,6 @@
         match="Unsupported AI provider: otherai. Only 'openai' is supported.",
     ):
         index_manager.summarize_srt_file(config, "dummy.srt")
-<<<<<<< HEAD
-
-=======
->>>>>>> 3b903ab4
-
 
 
 @patch("indexing.index_manager.vector_model")
@@ -123,21 +115,7 @@
     mock_connect.assert_called_once()
     mock_conn.cursor.assert_called_once()
     mock_cursor.execute.assert_called_once()
-<<<<<<< HEAD
     # Check that the SQL command matches the expected INSERT statement, ignoring whitespace
-    actual_sql = mock_cursor.execute.call_args[0][0]
-    expected_sql = """
-		INSERT INTO videos (summary, path, embedding)
-		VALUES (%s, %s, %s)
-		"""
-
-    def normalize_sql(sql):
-        return " ".join(sql.split())
-
-    # Need to normalize due to whitespace differences
-    assert normalize_sql(actual_sql) == normalize_sql(expected_sql)
-    assert mock_cursor.execute.call_args[0][1] == (summary, video_path, [0.1, 0.2, 0.3])
-=======
     actual_sql = mock_cursor.execute.call_args[0][0]
     expected_sql = """
         INSERT INTO videos (summary, path, embedding)
@@ -150,13 +128,13 @@
     def normalize_sql(sql: str) -> str:
         return " ".join(sql.split())
 
+    # Need to normalize due to whitespace differences
     assert normalize_sql(actual_sql) == normalize_sql(expected_sql)
     assert mock_cursor.execute.call_args[0][1] == (
         summary,
         video_path,
         [0.1, 0.2, 0.3],
     )
->>>>>>> 3b903ab4
     mock_conn.commit.assert_called_once()
     mock_cursor.close.assert_called_once()
     mock_conn.close.assert_called_once()
@@ -172,50 +150,30 @@
     mock_vector_model.encode.return_value = mock_embedding
     mock_connect.side_effect = Exception("DB connection failed")
 
-<<<<<<< HEAD
     with pytest.raises(Exception, match="DB connection failed"):
         index_manager.vectorize_and_store_summary(summary, video_path)
-=======
-    index_manager.vectorize_and_store_summary(summary, video_path)
-    mock_vector_model.encode.assert_called_once_with(summary)
-    mock_connect.assert_called_once()
->>>>>>> 3b903ab4
 
 
 @patch("indexing.index_manager.psycopg.connect")
 @patch("indexing.index_manager.vector_model")
 def test_query_videos_returns_paths(mock_vector_model, mock_connect):
-<<<<<<< HEAD
     # Mock the vectorizer
     mock_embedding = MagicMock()
     mock_embedding.tolist.return_value = [0.1, 0.2, 0.3]
     mock_vector_model.encode.return_value = mock_embedding
     # Mock DB connection and cursor
-=======
-    mock_embedding = MagicMock()
-    mock_embedding.tolist.return_value = [0.1, 0.2, 0.3]
-    mock_vector_model.encode.return_value = mock_embedding
->>>>>>> 3b903ab4
-    mock_conn = MagicMock()
-    mock_cursor = MagicMock()
-    mock_connect.return_value = mock_conn
-    mock_conn.cursor.return_value = mock_cursor
-<<<<<<< HEAD
+    mock_conn = MagicMock()
+    mock_cursor = MagicMock()
+    mock_connect.return_value = mock_conn
+    mock_conn.cursor.return_value = mock_cursor
     # Simulate DB returning 2 rows
-=======
->>>>>>> 3b903ab4
     mock_cursor.fetchall.return_value = [
         (1, "summary1", "/path/to/video1.mp4"),
         (2, "summary2", "/path/to/video2.mp4"),
     ]
-<<<<<<< HEAD
     (summaries, paths) = index_manager.query_videos("tackle", result_limit=2)
     assert paths == ["/path/to/video1.mp4", "/path/to/video2.mp4"]
     assert summaries == ["summary1", "summary2"]
-=======
-    result = index_manager.query_videos("tackle", result_limit=2)
-    assert result == ["/path/to/video1.mp4", "/path/to/video2.mp4"]
->>>>>>> 3b903ab4
     mock_vector_model.encode.assert_called_once_with("tackle")
     mock_connect.assert_called_once()
     mock_cursor.execute.assert_called()
@@ -235,30 +193,7 @@
     mock_conn.cursor.return_value = mock_cursor
     mock_cursor.fetchall.return_value = []
     result = index_manager.query_videos("try", result_limit=3)
-<<<<<<< HEAD
     assert result == ([], [])
-=======
-    assert result == []
-
-
-@patch("indexing.index_manager.psycopg.connect")
-@patch("indexing.index_manager.vector_model")
-def test_query_videos_result_limit(mock_vector_model, mock_connect):
-    mock_embedding = MagicMock()
-    mock_embedding.tolist.return_value = [0.1, 0.2, 0.3]
-    mock_vector_model.encode.return_value = mock_embedding
-    mock_conn = MagicMock()
-    mock_cursor = MagicMock()
-    mock_connect.return_value = mock_conn
-    mock_conn.cursor.return_value = mock_cursor
-    mock_cursor.fetchall.return_value = [
-        (1, "summary1", "/video1.mp4"),
-        (2, "summary2", "/video2.mp4"),
-        (3, "summary3", "/video3.mp4"),
-    ]
-    result = index_manager.query_videos("pass", result_limit=2)
-    assert result == ["/video1.mp4", "/video2.mp4", "/video3.mp4"]
->>>>>>> 3b903ab4
 
 
 @patch("indexing.index_manager.psycopg.connect")
@@ -268,10 +203,6 @@
     mock_connect.return_value = mock_conn
     mock_conn.cursor.return_value = mock_cursor
     mock_cursor.fetchone.return_value = (True,)
-<<<<<<< HEAD
-
-=======
->>>>>>> 3b903ab4
     assert index_manager.video_file_indexed("/path/to/video.mp4") is True
 
 
@@ -282,10 +213,6 @@
     mock_connect.return_value = mock_conn
     mock_conn.cursor.return_value = mock_cursor
     mock_cursor.fetchone.return_value = (False,)
-<<<<<<< HEAD
-
-=======
->>>>>>> 3b903ab4
     assert index_manager.video_file_indexed("/path/to/video.mp4") is False
 
 
@@ -296,8 +223,4 @@
     mock_connect.return_value = mock_conn
     mock_conn.cursor.return_value = mock_cursor
     mock_cursor.fetchone.return_value = None
-<<<<<<< HEAD
-
-=======
->>>>>>> 3b903ab4
     assert index_manager.video_file_indexed("/path/to/video.mp4") is False